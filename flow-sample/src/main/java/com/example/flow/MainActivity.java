/*
 * Copyright 2013 Square Inc.
 *
 * Licensed under the Apache License, Version 2.0 (the "License");
 * you may not use this file except in compliance with the License.
 * You may obtain a copy of the License at
 *
 *     http://www.apache.org/licenses/LICENSE-2.0
 *
 * Unless required by applicable law or agreed to in writing, software
 * distributed under the License is distributed on an "AS IS" BASIS,
 * WITHOUT WARRANTIES OR CONDITIONS OF ANY KIND, either express or implied.
 * See the License for the specific language governing permissions and
 * limitations under the License.
 */

package com.example.flow;

import android.app.ActionBar;
import android.app.Activity;
import android.content.Intent;
import android.os.Bundle;
import android.view.Menu;
import android.view.MenuItem;
import com.example.flow.pathview.HandlesBack;
import com.google.gson.Gson;
import flow.ActivityFlowSupport;
import flow.Backstack;
import flow.Flow;
import flow.path.Path;
import flow.path.PathContainerView;

import static android.view.MenuItem.SHOW_AS_ACTION_ALWAYS;
import static flow.Flow.Direction.FORWARD;
import static flow.Flow.Traversal;
import static flow.Flow.TraversalCallback;

public class MainActivity extends Activity implements Flow.Dispatcher {
  private PathContainerView container;
  private HandlesBack containerAsBackTarget;

  private ActivityFlowSupport flowSupport;

  /**
   * Pay attention to the {@link #setContentView} call here. It's creating a responsive layout
   * for us.
   * <p>
   * Notice that the app has two root_layout files. The main one, in {@code res/layout} is used by
   * mobile devices and by tablets in portrait orientation. It holds a generic {@link
   * com.example.flow.pathview.FramePathContainerView}.
   * <p>
   * The interesting one, loaded by tablets in landscape mode, is {@code res/layout-sw600dp-land}.
   * It loads a {@link com.example.flow.view.TabletMasterDetailRoot}, with a master list on the
   * left and a detail view on the right.
   * <p>
   * But this master activity knows nothing about those two view types. It only requires that
   * the view loaded by {@code root_layout.xml} implements the {@link PathContainerView} interface,
   * to render whatever is appropriate for the screens received from {@link Flow} via
   * {@link #dispatch}.
   */
  @Override
  protected void onCreate(Bundle savedInstanceState) {
    super.onCreate(savedInstanceState);
    GsonParceler parceler = new GsonParceler(new Gson());
    @SuppressWarnings("deprecation") ActivityFlowSupport.NonConfigurationInstance nonConfig =
        (ActivityFlowSupport.NonConfigurationInstance) getLastNonConfigurationInstance();
    final ActionBar actionBar = getActionBar();
    actionBar.setDisplayShowHomeEnabled(false);
    setContentView(R.layout.root_layout);
    container = (PathContainerView) findViewById(R.id.container);
    containerAsBackTarget = (HandlesBack) container;
    flowSupport = ActivityFlowSupport.onCreate(nonConfig, getIntent(), savedInstanceState, parceler,
        Backstack.single(new Paths.ConversationList()), this);
  }

  @Override protected void onNewIntent(Intent intent) {
    super.onNewIntent(intent);
    flowSupport.onNewIntent(intent);
  }

  @Override protected void onResume() {
    super.onResume();
    flowSupport.onResume();
  }

  @Override protected void onPause() {
    flowSupport.onPause();
    super.onPause();
  }

  @SuppressWarnings("deprecation") // https://code.google.com/p/android/issues/detail?id=151346
  @Override public Object onRetainNonConfigurationInstance() {
    return flowSupport.onRetainNonConfigurationInstance();
  }

  @Override public Object getSystemService(String name) {
    Object service = null;
    if (flowSupport != null) {
      service = flowSupport.getSystemService(name);
    }
    return service != null ? service : super.getSystemService(name);
  }

  @Override protected void onSaveInstanceState(Bundle outState) {
    super.onSaveInstanceState(outState);
    flowSupport.onSaveInstanceState(outState);
  }

  @Override public boolean onCreateOptionsMenu(Menu menu) {
    menu.add("Friends")
        .setShowAsActionFlags(SHOW_AS_ACTION_ALWAYS)
        .setOnMenuItemClickListener(new MenuItem.OnMenuItemClickListener() {
          @Override public boolean onMenuItemClick(MenuItem menuItem) {
            Flow.get(MainActivity.this).setBackstack(Backstack.emptyBuilder() //
                .push(new Paths.ConversationList()) //
                .push(new Paths.FriendList()) //
                .build(), FORWARD);
            return true;
          }
        });
<<<<<<< HEAD

    Object screen = Flow.get(this).getBackstack().top();
    boolean hasUp = screen instanceof HasParent;
    friendsMenu.setVisible(!hasUp);

=======
>>>>>>> c9949f1b
    return true;
  }

  @Override public boolean onOptionsItemSelected(MenuItem item) {
    if (item.getItemId() == android.R.id.home) {
      onBackPressed();
      return true;
    } else {
      return super.onOptionsItemSelected(item);
    }
  }

  @Override public void onBackPressed() {
    if (containerAsBackTarget.onBackPressed()) return;
    if (flowSupport.onBackPressed()) return;
    super.onBackPressed();
  }

  @Override public void dispatch(Traversal traversal, final TraversalCallback callback) {
    Path path = traversal.destination.top();
    setTitle(path.getClass().getSimpleName());
    ActionBar actionBar = getActionBar();
    boolean canGoBack = traversal.destination.size() > 1;
    actionBar.setDisplayHomeAsUpEnabled(canGoBack);
    actionBar.setHomeButtonEnabled(canGoBack);
    container.dispatch(traversal, new TraversalCallback() {
      @Override public void onTraversalCompleted() {
        invalidateOptionsMenu();
        callback.onTraversalCompleted();
      }
    });
  }
}<|MERGE_RESOLUTION|>--- conflicted
+++ resolved
@@ -27,6 +27,7 @@
 import flow.ActivityFlowSupport;
 import flow.Backstack;
 import flow.Flow;
+import flow.HasParent;
 import flow.path.Path;
 import flow.path.PathContainerView;
 
@@ -118,14 +119,6 @@
             return true;
           }
         });
-<<<<<<< HEAD
-
-    Object screen = Flow.get(this).getBackstack().top();
-    boolean hasUp = screen instanceof HasParent;
-    friendsMenu.setVisible(!hasUp);
-
-=======
->>>>>>> c9949f1b
     return true;
   }
 
