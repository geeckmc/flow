/*
 * Copyright 2013 Square Inc.
 *
 * Licensed under the Apache License, Version 2.0 (the "License");
 * you may not use this file except in compliance with the License.
 * You may obtain a copy of the License at
 *
 *     http://www.apache.org/licenses/LICENSE-2.0
 *
 * Unless required by applicable law or agreed to in writing, software
 * distributed under the License is distributed on an "AS IS" BASIS,
 * WITHOUT WARRANTIES OR CONDITIONS OF ANY KIND, either express or implied.
 * See the License for the specific language governing permissions and
 * limitations under the License.
 */

package com.example.flow;

import android.app.ActionBar;
import android.app.Activity;
import android.content.Intent;
import android.os.Bundle;
import android.view.Menu;
import android.view.MenuItem;
import com.example.flow.pathview.HandlesBack;
import com.google.gson.Gson;
import flow.ActivityFlowSupport;
import flow.Backstack;
import flow.Flow;
import flow.path.Path;
import flow.path.PathContainerView;

import static android.view.MenuItem.SHOW_AS_ACTION_ALWAYS;
import static flow.Flow.Direction.FORWARD;
import static flow.Flow.Traversal;
import static flow.Flow.TraversalCallback;

public class MainActivity extends Activity implements Flow.Dispatcher {
  private PathContainerView container;
  private HandlesBack containerAsBackTarget;

  private ActivityFlowSupport flowSupport;

  /**
   * Pay attention to the {@link #setContentView} call here. It's creating a responsive layout
   * for us.
   * <p>
   * Notice that the app has two root_layout files. The main one, in {@code res/layout} is used by
   * mobile devices and by tablets in portrait orientation. It holds a generic {@link
   * com.example.flow.pathview.FramePathContainerView}.
   * <p>
   * The interesting one, loaded by tablets in landscape mode, is {@code res/layout-sw600dp-land}.
   * It loads a {@link com.example.flow.view.TabletMasterDetailRoot}, with a master list on the
   * left and a detail view on the right.
   * <p>
   * But this master activity knows nothing about those two view types. It only requires that
   * the view loaded by {@code root_layout.xml} implements the {@link PathContainerView} interface,
   * to render whatever is appropriate for the screens received from {@link Flow} via
   * {@link #dispatch}.
   */
  @Override
  protected void onCreate(Bundle savedInstanceState) {
    super.onCreate(savedInstanceState);
    GsonParceler parceler = new GsonParceler(new Gson());
    @SuppressWarnings("deprecation") ActivityFlowSupport.NonConfigurationInstance nonConfig =
        (ActivityFlowSupport.NonConfigurationInstance) getLastNonConfigurationInstance();
    final ActionBar actionBar = getActionBar();
    actionBar.setDisplayShowHomeEnabled(false);
    setContentView(R.layout.root_layout);
    container = (PathContainerView) findViewById(R.id.container);
    containerAsBackTarget = (HandlesBack) container;
    flowSupport = ActivityFlowSupport.onCreate(nonConfig, getIntent(), savedInstanceState, parceler,
        Backstack.single(new Paths.ConversationList()), this);
  }

  @Override protected void onNewIntent(Intent intent) {
    super.onNewIntent(intent);
    flowSupport.onNewIntent(intent);
  }

  @Override protected void onResume() {
    super.onResume();
    flowSupport.onResume();
  }

  @Override protected void onPause() {
    flowSupport.onPause();
    super.onPause();
  }

  @SuppressWarnings("deprecation") // https://code.google.com/p/android/issues/detail?id=151346
  @Override public Object onRetainNonConfigurationInstance() {
    return flowSupport.onRetainNonConfigurationInstance();
  }

  @Override public Object getSystemService(String name) {
    Object service = null;
    if (flowSupport != null) {
      service = flowSupport.getSystemService(name);
    }
    return service != null ? service : super.getSystemService(name);
  }

  @Override protected void onSaveInstanceState(Bundle outState) {
    super.onSaveInstanceState(outState);
    flowSupport.onSaveInstanceState(outState);
  }

  @Override public boolean onCreateOptionsMenu(Menu menu) {
    menu.add("Friends")
        .setShowAsActionFlags(SHOW_AS_ACTION_ALWAYS)
        .setOnMenuItemClickListener(new MenuItem.OnMenuItemClickListener() {
          @Override public boolean onMenuItemClick(MenuItem menuItem) {
            Flow.get(MainActivity.this).setBackstack(Backstack.emptyBuilder() //
                .push(new Paths.ConversationList()) //
                .push(new Paths.FriendList()) //
                .build(), FORWARD);
            return true;
          }
        });
<<<<<<< HEAD

    Object screen = Flow.get(this).getBackstack().top();
    boolean hasUp = screen instanceof HasParent;
    friendsMenu.setVisible(!hasUp);

=======
>>>>>>> c9949f1b
    return true;
  }

  @Override public boolean onOptionsItemSelected(MenuItem item) {
    if (item.getItemId() == android.R.id.home) {
      onBackPressed();
      return true;
    } else {
      return super.onOptionsItemSelected(item);
    }
  }

  @Override public void onBackPressed() {
    if (containerAsBackTarget.onBackPressed()) return;
    if (flowSupport.onBackPressed()) return;
    super.onBackPressed();
  }

  @Override public void dispatch(Traversal traversal, final TraversalCallback callback) {
    Path path = traversal.destination.top();
    setTitle(path.getClass().getSimpleName());
    ActionBar actionBar = getActionBar();
    boolean canGoBack = traversal.destination.size() > 1;
    actionBar.setDisplayHomeAsUpEnabled(canGoBack);
    actionBar.setHomeButtonEnabled(canGoBack);
    container.dispatch(traversal, new TraversalCallback() {
      @Override public void onTraversalCompleted() {
        invalidateOptionsMenu();
        callback.onTraversalCompleted();
      }
    });
  }
}<|MERGE_RESOLUTION|>--- conflicted
+++ resolved
@@ -118,14 +118,6 @@
             return true;
           }
         });
-<<<<<<< HEAD
-
-    Object screen = Flow.get(this).getBackstack().top();
-    boolean hasUp = screen instanceof HasParent;
-    friendsMenu.setVisible(!hasUp);
-
-=======
->>>>>>> c9949f1b
     return true;
   }
 
